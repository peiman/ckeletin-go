# Changelog

All notable changes to this project will be documented in this file.

The format is based on [Keep a Changelog](https://keepachangelog.com/en/1.1.0/),
and this project adheres to [Semantic Versioning](https://semver.org/spec/v2.0.0.html).

## [Unreleased]

## [0.6.0] - 2024-06-25

### Added

- Added centralized configuration system:
  - Created `internal/config/registry.go` as single source of truth for all configuration
  - Implemented automatic documentation generation with `docs config` command
  - Added task commands for generating both Markdown and YAML documentation
  - Added check-defaults.sh script to detect direct viper.SetDefault() calls
- Improved environment variable handling:
  - Added EnvPrefix() function to generate consistent environment variable prefixes
  - Created ConfigPaths() helper to centralize all config file paths/names
  - Ensured binary name changes automatically update environment variable prefixes
- Enhanced YAML configuration handling:
  - Improved YAML generation with proper nested structure
  - Updated documentation to use consistent YAML format
  - Added comprehensive tests to verify YAML structure
- Enhanced developer guidance:
  - Updated testing rules with clear table-driven test examples
  - Added explicit test phase separation guidelines (setup, execution, assertion)
  - Improved workflow rules for quality checks
- Implemented Options Pattern for command configuration:
  - Added `DocsConfig` with functional options in the docs command
  - Created `WithOutputFormat` and `WithOutputFile` configuration options
  - Updated tests to use the new pattern and improve coverage
- Enhanced UI testing capabilities:
  - Added program factory pattern to `DefaultUIRunner` for better testability
  - Created `NewDefaultUIRunner` and `NewTestUIRunner` factory functions
  - Added special test mode to `RunUI` to simulate successful execution
  - Improved UI test coverage with comprehensive test cases
<<<<<<< HEAD
- Created new `internal/docs` package for document generation:
  - Implemented Generator pattern with configuration via Options Pattern
  - Added Markdown and YAML output format support
  - Provided dependency injection for registry access
  - Created clean interfaces for document generation
=======
- Added ckeletin-go specific conventions to CONVENSIONS.md:
  - Documented separation of concerns between commands and business logic
  - Clarified centralized configuration patterns
  - Added guidelines for Options Pattern and Interface Abstractions
  - Provided error handling best practices
>>>>>>> 7f6e3812

### Changed

- Improved test coverage:
  - Added tests for config file path handling in root.go
  - Enhanced command testing for edge cases
  - Achieved higher coverage across core components
  - Converted tests to table-driven format with phase separation
  - Added clear setup, execution, and assertion phases for all tests
  - Increased UI package coverage from 73.2% to 76.6%
  - Improved RunUI coverage from 33.3% to 53.3%
- Migrated Cursor rules architecture:
  - Transitioned from monolithic `dot.cursorrules` file to modular `.cursor/rules/` directory
  - Created separate `.mdc` files for each rule category
  - Improved organization with targeted rule files by domain
  - Made rules more discoverable with specific file names
- Refactored documentation command architecture:
  - Moved document generation logic from cmd/docs.go to new internal/docs package
  - Created a clean separation between command interface and document generation
  - Implemented a proper Generator pattern with configuration via Options Pattern
  - Made document generation more testable and maintainable
  - Improved error handling and file management
  - Enhanced mockability with function variables for testing
  - Added dependency injection for registry access to improve testability
- Refactored Viper initialization to use a centralized, idiomatic Cobra/Viper pattern with `PersistentPreRunE` and command inheritance.
- Introduced `setupCommandConfig` helper for consistent command configuration across all commands.
- Added `getConfigValue[T]` generic helper for type-safe and simplified configuration retrieval.
  - Enhanced to support string, bool, int, float64, and string slice types
  - Added comprehensive tests for all type handling scenarios
  - Improved flag overriding behavior with proper type conversions
- Removed redundant per-command Viper initialization logic.
- Updated the `ping` command and template to follow the new pattern.
- Improved documentation and code comments to reinforce centralized configuration management.
- Enhanced test coverage for the new configuration pattern and helpers.

### Security

- Added explicit permissions to GitHub Actions workflows:
  - Limited permissions to minimum required for each job
  - Added separate permission blocks for build and release jobs
  - Fixed CodeQL security warning about missing permissions
- Fixed environment variable injection vulnerability in GitHub Actions:
  - Added proper environment variable sanitization and quoting
  - Used GitHub Environment File syntax instead of direct variable setting
  - Improved handling of user-controlled input in workflow files
  - Fixed CodeQL security warning about environment injection

## [0.5.0] - 2025-04-22

### Added

- Added this CHANGELOG.md file to track changes between releases
- Added comprehensive dependency management system:
  - New Taskfile tasks: `deps:verify`, `deps:outdated`, and `deps:check`
  - Integrated dependency verification in pre-commit hooks
  - Dependency checks included in the CI pipeline
  - New section in README about dependency management
- Added project specification as `.cursorrules`:
  - Comprehensive project guidelines in LLM-friendly format
  - Documentation of commit conventions and changelog requirements
  - Explicit coding standards and implementation patterns
  - Clear collaboration and quality requirements
- Renamed `.cursorrules` to `dot.cursorrules` for better usability:
  - Added documentation in README about Cursor AI integration
  - Added `.cursorrules` to `.gitignore` for customization flexibility
  - Users can now copy the template and adapt it to their needs
- Enhanced git commit convention documentation in `dot.cursorrules`:
  - Added specific instructions for AI assistants on how to present commit messages
- Improved binary name handling:
  - Updated completion command to use binaryName variable
  - Added clear documentation about BINARY_NAME in Taskfile.yml
  - Added explanatory comments in .gitignore
  - Enhanced README with "Single Source of Truth" section

### Changed

- Updated Go version from 1.23.3 to 1.24.0
- Updated CI workflow to use Go 1.24.x
- Enhanced `task check` to include dependency verification
- Updated all outdated dependencies to their latest versions:
  - bubbletea: v1.2.4 → v1.3.4
  - lipgloss: v1.0.0 → v1.1.0
  - zerolog: v1.33.0 → v1.34.0
  - cobra: v1.8.1 → v1.9.1
  - viper: v1.19.0 → v1.20.1

## [0.4.0] - 2025-01-05

### Added

- Added conventions documentation (CONVENSIONS.md)
- Enhanced test coverage for ping command

### Changed

- Extracted and enhanced Ping Command logic for better maintainability
- Updated README to include instructions for changing module name

### Fixed

- Fixed CI workflow to require version prefix 'v' for proper Go modules versioning

## [0.3.0] - 2024-12-09

### Added

- Support for dynamic binary name via ldflags
- Shell completion generation command
- Enhanced 'ping' command with better UI and configuration management

### Changed

- Refactored internal structure for better testability and reliability
- Updated CI and release workflows
- Improved README with detailed project introduction, features, and usage instructions

### Fixed

- Added missing comments in main.go

## [0.2.0] - 2024-11-29

### Added

- Release workflow for automated builds
- Improved test coverage

### Changed

- Renamed taskfile.yml to Taskfile.yml (standard naming convention)
- Refactored CI configuration
- Enhanced logging system
- Modularized ping command structure

### Fixed

- Fixed multiple CI release workflow issues
- Fixed CI app name variable handling
- Fixed version tag interpretation in CI

## [0.1.0] - 2024-11-27

### Added

- Initial project structure with Go modules
- Command-line interface using Cobra and Viper
- Basic ping command implementation
- Configuration management
- Structured logging with Zerolog
- Basic test framework
- CI/CD setup with GitHub Actions
- Documentation in README.md

### Fixed

- ESC and CTRL-C key handling for properly exiting the program

## [0.0.1] - 2024-07-30

### Added

- Initial commit with basic project setup
- Configuration handling
- Test coverage setup
- Error logging improvements

[Unreleased]: https://github.com/peiman/ckeletin-go/compare/v0.6.0...HEAD
[0.6.0]: https://github.com/peiman/ckeletin-go/compare/v0.5.0...v0.6.0
[0.5.0]: https://github.com/peiman/ckeletin-go/compare/v0.4.0...v0.5.0
[0.4.0]: https://github.com/peiman/ckeletin-go/compare/v0.3.0...v0.4.0
[0.3.0]: https://github.com/peiman/ckeletin-go/compare/v0.2.0...v0.3.0
[0.2.0]: https://github.com/peiman/ckeletin-go/compare/v0.1.0...v0.2.0
[0.1.0]: https://github.com/peiman/ckeletin-go/compare/v0.0.1...v0.1.0
[0.0.1]: https://github.com/peiman/ckeletin-go/releases/tag/v0.0.1<|MERGE_RESOLUTION|>--- conflicted
+++ resolved
@@ -6,6 +6,26 @@
 and this project adheres to [Semantic Versioning](https://semver.org/spec/v2.0.0.html).
 
 ## [Unreleased]
+
+### Added
+
+- Created new `internal/docs` package for document generation:
+  - Implemented Generator pattern with configuration via Options Pattern
+  - Added Markdown and YAML output format support
+  - Provided dependency injection for registry access
+  - Created clean interfaces for document generation
+
+### Changed
+
+- Refactored documentation command architecture:
+  - Moved document generation logic from cmd/docs.go to new internal/docs package
+  - Created a clean separation between command interface and document generation
+  - Implemented a proper Generator pattern with configuration via Options Pattern
+  - Made document generation more testable and maintainable
+  - Improved error handling and file management
+  - Enhanced mockability with function variables for testing
+  - Added dependency injection for registry access to improve testability
+- Enhanced test coverage for document generation from 22.9% to 89.3%
 
 ## [0.6.0] - 2024-06-25
 
@@ -37,19 +57,11 @@
   - Created `NewDefaultUIRunner` and `NewTestUIRunner` factory functions
   - Added special test mode to `RunUI` to simulate successful execution
   - Improved UI test coverage with comprehensive test cases
-<<<<<<< HEAD
-- Created new `internal/docs` package for document generation:
-  - Implemented Generator pattern with configuration via Options Pattern
-  - Added Markdown and YAML output format support
-  - Provided dependency injection for registry access
-  - Created clean interfaces for document generation
-=======
 - Added ckeletin-go specific conventions to CONVENSIONS.md:
   - Documented separation of concerns between commands and business logic
   - Clarified centralized configuration patterns
   - Added guidelines for Options Pattern and Interface Abstractions
   - Provided error handling best practices
->>>>>>> 7f6e3812
 
 ### Changed
 
@@ -66,14 +78,6 @@
   - Created separate `.mdc` files for each rule category
   - Improved organization with targeted rule files by domain
   - Made rules more discoverable with specific file names
-- Refactored documentation command architecture:
-  - Moved document generation logic from cmd/docs.go to new internal/docs package
-  - Created a clean separation between command interface and document generation
-  - Implemented a proper Generator pattern with configuration via Options Pattern
-  - Made document generation more testable and maintainable
-  - Improved error handling and file management
-  - Enhanced mockability with function variables for testing
-  - Added dependency injection for registry access to improve testability
 - Refactored Viper initialization to use a centralized, idiomatic Cobra/Viper pattern with `PersistentPreRunE` and command inheritance.
 - Introduced `setupCommandConfig` helper for consistent command configuration across all commands.
 - Added `getConfigValue[T]` generic helper for type-safe and simplified configuration retrieval.
